[package]
name = "gs"
version = "0.1.0"
edition = "2021"
build = "build.rs"

[[bin]]
name = "gs"
path = "src/main.rs"

#[[bin]] # If we make TUI a separate binary executable, uncomment this
#name = "gui" # for now, it will just be a module that runs optionally
#path = "src/gui/main.rs" # on execution of the actual backend
<<<<<<< HEAD
=======

[lib]
name = "gs_lib"
path = "src/lib.rs"
>>>>>>> 10ab3920

[dependencies]
crossterm = "0.27.0"
ratatui = "0.26.1"
regex = "1.10.3"
rayon = "1.9.0"
colored = "2.1.0"
serde = { version = "1.0.197", features = ["derive"] }
chrono = "0.4.35"


# Only for build.rs
[build-dependencies]
serde = { version = "1.0.197", features = ["derive"] }
regex = "1.10.3"
toml = "0.8.11"<|MERGE_RESOLUTION|>--- conflicted
+++ resolved
@@ -11,13 +11,11 @@
 #[[bin]] # If we make TUI a separate binary executable, uncomment this
 #name = "gui" # for now, it will just be a module that runs optionally
 #path = "src/gui/main.rs" # on execution of the actual backend
-<<<<<<< HEAD
-=======
 
 [lib]
 name = "gs_lib"
 path = "src/lib.rs"
->>>>>>> 10ab3920
+
 
 [dependencies]
 crossterm = "0.27.0"
