--- conflicted
+++ resolved
@@ -1,56 +1,11 @@
 mod gui;
 mod station;
-<<<<<<< HEAD
-=======
 mod api;
->>>>>>> 10ab3920
 
 use std::thread;
 use rayon::prelude::*;
 use colored::Colorize;
 
-<<<<<<< HEAD
-/// In order for the GUI to display any sort of graphs, it needs to get the data from the backend.
-/// this is done through the mpsc channel, where the backend sends one of the enum variants to the
-/// frontend, depending on the last received data from the pod.
-/// TODO!!!!!!!!!!!!!!
-/// replace the enum values with the correct data types that we get from the main pcb
-#[derive(Debug)]
-pub enum Datapoint {
-    Temperature((f32, f32)), // the idea of tuples is that they are (value, timestamp),
-    Voltage((f32, f32)),     // in order to be graphed correctly and easily
-    Error(String),           // if the main pcb sends an error message
-    Info(String),            // if the main pcb sends an info/log message
-    Status(String),          // status message from the backend, NOT main pcb
-}
-
-/// Going the other way round, the frontend will have some buttons that need to be converted to
-/// commands the ground station sends to the main pcb.
-/// TODO!!!!!!!!!!!!!!
-/// replace the enum values with the correct commands that we send to the main pcb
-#[derive(Debug)]
-pub enum Command {
-    Levitate,
-    StopLevitating,
-    Configure(RunConfig),
-    StartRun,
-    EmergencyBrake,
-    Shutdown,
-}
-
-/// It's best to explicitly state these types, even though they are trivial.
-/// - they can be changed easily
-/// - there will be no fuck-ups because we passed the wrong value somewhere
-pub type Position = f32;
-pub type Velocity = f32;
-#[derive(Debug)]
-pub struct RunConfig {
-    max_velocity: Velocity,
-    lane_switch: bool, // false: go straight, true: switch to the right lane
-    braking_point: Position,
-}
-=======
->>>>>>> 10ab3920
 
 fn main() {
 
