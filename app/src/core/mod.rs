--- conflicted
+++ resolved
@@ -1,10 +1,4 @@
 pub mod finite_state_machine;
 pub mod states;
-<<<<<<< HEAD
 pub mod communication;
-pub mod controllers;
-=======
-pub(crate) mod finite_state_machine_peripherals;
-mod sensor_hub_data;
-mod BatteryController;
->>>>>>> d5f1ca0f
+pub mod controllers;