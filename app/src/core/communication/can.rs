use core::any::Any;
use defmt::*;
use embassy_executor::Spawner;
use embassy_stm32::can::frame::{Frame, Header};
use embassy_stm32::can::{CanRx, CanTx,  Instance};
use embassy_stm32::gpio::{Level, Output, Speed};
use embassy_stm32::peripherals::{FDCAN1, FDCAN2};
use embassy_stm32::{bind_interrupts, can, peripherals, rng, Config};
use embassy_sync::blocking_mutex::raw::NoopRawMutex;
use embassy_sync::priority_channel::{Receiver, Sender};
use embassy_time::{Duration, Timer};
use embedded_hal::can::Id;
use embedded_hal::prelude::_embedded_hal_blocking_spi_Write;
use embedded_io_async::{Read, Write};
use static_cell::StaticCell;
use {defmt_rtt as _, panic_probe as _};
// use embedded_hal::can::Id;
use crate::core::communication::Datapoint;
use crate::core::controllers::battery_controller::{ground_fault_detection_isolation_details, BatteryController, GroundFaultDetection, ground_fault_detection_voltage_details};
use crate::core::controllers::can_controller::CanTwoUtils;
use crate::pconfig::{bytes_to_u64, id_as_value};
use crate::{
    CanReceiver, CanSender, DataReceiver, DataSender, Datatype, Event, EventSender,
    BATTERY_GFD_IDS, DATA_IDS, EVENT_IDS, GFD_IDS, HV_IDS, LV_IDS,
};
use heapless::binary_heap::Max;
use heapless::Vec;

#[embassy_executor::task(pool_size = 2)]
pub async fn can_transmitter(
    can_receiver: CanReceiver,
    mut bus: CanTx<'static, impl Instance>,
) -> ! {
    loop {
        let frame = can_receiver.receive().await;
        bus.write(&frame).await;
    }
}

#[embassy_executor::task(pool_size = 2)]
pub async fn can_receiving_handler(
    x: Spawner,
    event_sender: EventSender,
    can_receiver: CanReceiver,
    data_sender: DataSender,
    mut bus: CanRx<'static, impl Instance>,
    mut utils: Option<CanTwoUtils>,
) -> ! {
    info!(
        "[CAN] Ready for bus {:?}",
        if utils.is_none() { 1 } else { 2 }
    );
    loop {
        match bus.read().await {
            Ok(envelope) => {
                let (frame,timestamp) = envelope.parts();
                let id = id_as_value(frame.id());
<<<<<<< HEAD
=======
                info!("received frame: id={:?}" ,id);
>>>>>>> 0e5a0c7b
                #[cfg(debug_assertions)]
                info!("[CAN] received frame: id={:?} data={:?}", id, frame.data());
                if DATA_IDS.contains(&id) {
                debug!("first if");
                    if BATTERY_GFD_IDS.contains(&id) && utils.is_some() {
                        debug!("second if");
                        let ut = utils.as_mut().unwrap();
                        if HV_IDS.contains(&id) {
                            debug!("hv if");
                            ut.hv_controller.bms_can_handle(
                                id,
                                frame.data(),
                                data_sender,
                                timestamp.as_ticks(),
                            );
                        } else if LV_IDS.contains(&id) {
                            debug!("lv if");
                            ut.lv_controller.bms_can_handle(
                                id,
                                frame.data(),
                                data_sender,
                                timestamp.as_ticks(),
                            ).await;
                           // event_sender.send(Event::ConnectionEstablishedEvent).await;
                        } else if GFD_IDS.contains(&id) {
                            if id == Datatype::IMDVoltageDetails.to_id() {
                                data_sender.send(Datapoint::new(
                                    Datatype::IMDVoltageDetails,
                                    ground_fault_detection_voltage_details(frame.data()).await,
                                    timestamp.as_ticks(),
                                )).await;
                            }
                            else {
                            data_sender.send(Datapoint::new(
                                Datatype::IMDIsolationDetails,
                                ground_fault_detection_isolation_details(frame.data()).await,
                                timestamp.as_ticks(),
                            )).await;
                            }

                        }
                    } else {
                        data_sender
                            .send(Datapoint::new(
                                Datatype::from_id(id),
                                bytes_to_u64(frame.data()),
                                timestamp.as_ticks(),
                            ))
                            .await;
                    }
                } else if EVENT_IDS.contains(&id) {
                    event_sender.send(Event::from_id(id)).await;
                } else {
                    info!("[CAN] unknown ID: {:?}", id);
                    data_sender
                        .send(Datapoint::new(
                            Datatype::UnknownCanId,
                            bytes_to_u64(frame.data()),
                            timestamp.as_ticks(),
                        ))
                        .await;
                }
            }
            Err(e) => {
                error!("[CAN] Error reading from CAN bus: {:?}", e);
            }
        }
        /// # VERY IMPORTANT
        /// without this, our main pcb is magically converted to an adhd CAN pcb
        /// with no mind for anything else. Tread carefully around it
        Timer::after_micros(100).await;
    }
}<|MERGE_RESOLUTION|>--- conflicted
+++ resolved
@@ -55,10 +55,7 @@
             Ok(envelope) => {
                 let (frame,timestamp) = envelope.parts();
                 let id = id_as_value(frame.id());
-<<<<<<< HEAD
-=======
                 info!("received frame: id={:?}" ,id);
->>>>>>> 0e5a0c7b
                 #[cfg(debug_assertions)]
                 info!("[CAN] received frame: id={:?} data={:?}", id, frame.data());
                 if DATA_IDS.contains(&id) {
