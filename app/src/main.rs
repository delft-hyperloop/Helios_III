--- conflicted
+++ resolved
@@ -38,10 +38,6 @@
 use crate::core::communication::{Datapoint, Datatype};
 use crate::pconfig::default_configuration;
 
-type DataSender = embassy_sync::channel::Sender<'static,NoopRawMutex,Datapoint, { DATA_QUEUE_SIZE }>;
-type DataReceiver = embassy_sync::channel::Receiver<'static,NoopRawMutex,Datapoint, { DATA_QUEUE_SIZE }>;
-type EventSender = embassy_sync::priority_channel::Sender<'static,NoopRawMutex,Event,Max, { EVENT_QUEUE_SIZE }>;
-type EventReceiver = embassy_sync::priority_channel::Receiver<'static,NoopRawMutex,Event,Max, { EVENT_QUEUE_SIZE }>;
 
 /// We need to include the external variables imported from build.rs
 /// Imports:
@@ -53,20 +49,46 @@
     ETH => eth::InterruptHandler;
     RNG => rng::InterruptHandler<peripherals::RNG>;
 });
+bind_interrupts!(struct CanOneInterrupts {
+    FDCAN1_IT0 => can::IT0InterruptHandler<FDCAN1>;
+    FDCAN1_IT1 => can::IT1InterruptHandler<FDCAN1>;
+});
+bind_interrupts!(struct CanTwoInterrupts {
+    FDCAN2_IT0 => can::IT0InterruptHandler<FDCAN2>;
+    FDCAN2_IT1 => can::IT1InterruptHandler<FDCAN2>;
+});
 
-<<<<<<< HEAD
+
+/// Custom Data types-----------------------
+type DataSender = embassy_sync::channel::Sender<'static,NoopRawMutex,Datapoint, { DATA_QUEUE_SIZE }>;
+type DataReceiver = embassy_sync::channel::Receiver<'static,NoopRawMutex,Datapoint, { DATA_QUEUE_SIZE }>;
+type EventSender = embassy_sync::priority_channel::Sender<'static,NoopRawMutex,Event,Max, { EVENT_QUEUE_SIZE }>;
+type EventReceiver = embassy_sync::priority_channel::Receiver<'static,NoopRawMutex,Event,Max, { EVENT_QUEUE_SIZE }>;
+type CanSender = embassy_sync::channel::Sender<'static,NoopRawMutex, can::frame::ClassicFrame, { CAN_QUEUE_SIZE }>;
+type CanReceiver = embassy_sync::channel::Receiver<'static,NoopRawMutex, can::frame::ClassicFrame, { CAN_QUEUE_SIZE }>;
+// ^^^^^^^^^^^^^^^^^^^----------------------
+
+
+/// Static Allocations - just the MPMC queues for now (?)
 static EVENT_QUEUE: StaticCell<PriorityChannel<NoopRawMutex,Event,Max,16>> = StaticCell::new();
 static DATA_QUEUE: StaticCell<Channel<NoopRawMutex,Datapoint, { DATA_QUEUE_SIZE }>> = StaticCell::new();
-=======
+static CAN_ONE_QUEUE: StaticCell<Channel<NoopRawMutex,can::frame::ClassicFrame, { CAN_QUEUE_SIZE }>> = StaticCell::new();
+static CAN_TWO_QUEUE: StaticCell<Channel<NoopRawMutex,can::frame::ClassicFrame, { CAN_QUEUE_SIZE }>> = StaticCell::new();
 
->>>>>>> d5f1ca0f
+pub struct InternalMessaging {
+	event_sender: EventSender,
+	data_receiver: DataReceiver,
+	can_one_sender: CanSender,
+	can_one_receiver: CanReceiver,
+	can_two_sender: CanSender,
+	can_two_receiver: CanReceiver,
+}
 
 /// Main Function: program entry point
 #[embassy_executor::main]
 async fn main(spawner: Spawner) -> ! {
 	info!("------------ Main Application Started! ------------");
 	
-<<<<<<< HEAD
 	/// Configuration
 	/// `p` is the most important object in our code; treat it with respect and caution
 	let mut config = default_configuration();
@@ -84,35 +106,6 @@
 	/// 	+ the dispatcher will get a receiver instance of the DataQueue
 	///
 	let event_queue : &'static mut PriorityChannel<NoopRawMutex,Event,Max, { EVENT_QUEUE_SIZE }>  = EVENT_QUEUE.init(PriorityChannel::new());
-=======
-	// Configuration start
-	let mut config = Config::default();
-
-	config.rcc.hse = Some(rcc::Hse {
-		freq: embassy_stm32::time::Hertz(24_000_000),
-		mode: rcc::HseMode::Oscillator,
-	});
-	config.rcc.pll1 = Some(Pll {
-		source: PllSource::HSE,
-		prediv: PllPreDiv::DIV6,
-		mul: PllMul::MUL50,
-		divp: Some(PllDiv::DIV8),
-		divq: Some(PllDiv::DIV8),
-		divr: Some(PllDiv::DIV8),
-	});
-	config.rcc.mux.fdcansel = rcc::mux::Fdcansel::PLL1_Q;
-	// Configuration end. `p` is the most important object in our code; treat it with respect and caution
-	let p = embassy_stm32::init(config);
-
-
-	let event_queue = EVENT_QUEUE.init(PriorityChannel::new());
-	//let mut sender_one = event_queue.();
-	// static  SENDER_TWO : Sender<NoopRawMutex,Event,Max,16> = event_queue.sender();
-	let  sender: Sender<'static,NoopRawMutex,Event,Max,16> = event_queue.sender();
-	let  brake_sender: Sender<'static,NoopRawMutex,Event,Max,16> = event_queue.sender();
-	let  reciever: Receiver<'static,NoopRawMutex,Event,Max,16> = event_queue.receiver();
-
->>>>>>> d5f1ca0f
 
 	let event_sender: EventSender = event_queue.sender();
 	let event_receiver: Receiver<'static,NoopRawMutex,Event,Max, { EVENT_QUEUE_SIZE }> = event_queue.receiver();
@@ -121,27 +114,38 @@
 
 	let data_sender: DataSender = data_queue.sender();
 	let data_receiver: DataReceiver = data_queue.receiver();
-	// Begin peripheral configuration
+
+	let can_one_queue : &'static mut Channel<NoopRawMutex,can::frame::ClassicFrame, { CAN_QUEUE_SIZE }>  = CAN_ONE_QUEUE.init(Channel::new());
+	let can_one_sender: CanSender = can_one_queue.sender();
+	let can_one_receiver: CanReceiver = can_one_queue.receiver();
+
+	let can_two_queue : &'static mut Channel<NoopRawMutex,can::frame::ClassicFrame, { CAN_QUEUE_SIZE }>  = CAN_TWO_QUEUE.init(Channel::new());
+	let can_two_sender: CanSender = can_two_queue.sender();
+	let can_two_receiver: CanReceiver = can_two_queue.receiver();
 
 
-	let mut per: FSMPeripherals = FSMPeripherals::new(p, spawner.borrow(), event_sender, data_receiver);
-	//let mut nucleo_green_led = Output::new(p.PB14, Level::High, Speed::Low); // <- TODO - Initialize all the peripherals in FSMPeripheral
-	
-	// End peripheral configuration
+	/// Begin peripheral configuration
+	let mut per: FSMPeripherals = FSMPeripherals::new(p, spawner.borrow(), InternalMessaging {
+		event_sender,
+		data_receiver,
+		can_one_sender,
+		can_one_receiver,
+		can_two_sender,
+		can_two_receiver,
+	});
+	/// End peripheral configuration
 
 	/// Create FSM
 	let mut fsm = FSM::new(per, event_receiver, data_sender);
 	fsm.entry();
-
 	///
 	
 	// Begin Spawn Tasks
 	
 	// End Spawn Tasks
 
-	// let mut spawner = Spawner::new(&raw::Executor::new());
-	//Spawner::must_spawn(test_task(sender_one));
-	// Main Loop
+
+	/// # Main Loop
 	loop {
 		info!("in da loop");
 		let curr_event = fsm.event_queue.receive().await;
