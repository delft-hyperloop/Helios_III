<<<<<<< HEAD
#![allow(unused)]

=======
>>>>>>> a5b8146d
use defmt::info;
use embassy_net::IpAddress::Ipv4;
use embassy_net::IpEndpoint;
use embassy_net::Ipv4Address;
use embassy_net::Ipv4Cidr;
use embassy_stm32::can::config;
use embassy_stm32::rcc;
use embassy_stm32::rcc::Pll;
use embassy_stm32::rcc::*;
use embassy_stm32::Config;
use embedded_can::ExtendedId;
use embedded_can::Id;
use embedded_nal_async::AddrType::IPv4;
use embedded_nal_async::Ipv4Addr;
use embedded_nal_async::SocketAddr;
use embedded_nal_async::SocketAddrV4;
use embedded_nal_async::TcpConnect;

// use embedded_hal::can::Id;
use crate::Event;

#[inline]
pub fn default_configuration() -> Config {
    let mut config = Config::default();

    // config.rcc.hse = Some(rcc::Hse { // THESE ARE THE CONFIGURATIONS FOR TIRTH's MAIN PCB
    //     freq: embassy_stm32::time::Hertz(24_000_000),
    //     mode: rcc::HseMode::Oscillator
    // });
    config.rcc.hse = Some(rcc::Hse {
        // THESE ARE THE CONFIGURATIONS FOR RUNNING ON NUCLEO'S
        freq: embassy_stm32::time::Hertz(8_000_000),
        mode: rcc::HseMode::Oscillator,
    });
    config.rcc.pll1 = Some(Pll {
        source: PllSource::HSE,
        prediv: PllPreDiv::DIV2,
        mul: PllMul::MUL50,
        divp: Some(PllDiv::DIV8),
        divq: Some(PllDiv::DIV8),
        divr: Some(PllDiv::DIV8),
    });
    // config.rcc.pll1 = Some(Pll {
    //     source: PllSource::HSI,
    //     prediv: PllPreDiv::DIV4,
    //     mul: PllMul::MUL50,
    //     divp: Some(PllDiv::DIV2),
    //     divq: None,
    //     divr: None,
    // });

    config.rcc.hsi = Some(HSIPrescaler::DIV1);
    config.rcc.csi = true;
    config.rcc.hsi48 = Some(Default::default()); // needed for RNG

    config.rcc.sys = Sysclk::PLL1_P; // 400 Mhz
    config.rcc.ahb_pre = AHBPrescaler::DIV2; // 200 Mhz
    config.rcc.apb1_pre = APBPrescaler::DIV2; // 100 Mhz
    config.rcc.apb2_pre = APBPrescaler::DIV2; // 100 Mhz
    config.rcc.apb3_pre = APBPrescaler::DIV2; // 100 Mhz
    config.rcc.apb4_pre = APBPrescaler::DIV2; // 100 Mhz
    config.rcc.voltage_scale = VoltageScale::Scale1;
    config.rcc.mux.fdcansel = rcc::mux::Fdcansel::PLL1_Q;
    config
}

#[inline]
pub fn embassy_socket_from_config(t: ([u8; 4], u16)) -> IpEndpoint {
    IpEndpoint::new(Ipv4(Ipv4Address::new(t.0[0], t.0[1], t.0[2], t.0[3])), t.1)
}

/// Classless Inter-Domain Routing
///
/// a method used to allocate IP addresses and route IP packets more efficiently.
/// It's designed to slow the exhaustion of IPv4 addresses and simplify routing.
///
/// basically:
/// - a (cidr) IP address is now a.b.c.d/p where
/// - a,b,c,d are the address
/// - p is the prefix length, which is the number of bits in the address that are fixed per network.
/// - tl;dr you need ip address+prefix length to define a network
#[inline]
pub fn ip_cidr_from_config(t: ([u8; 4], u16)) -> Ipv4Cidr {
    Ipv4Cidr::new(Ipv4Address::new(t.0[0], t.0[1], t.0[2], t.0[3]), 24)
}

#[inline]
pub fn socket_from_config(t: ([u8; 4], u16)) -> SocketAddr {
    SocketAddr::V4(SocketAddrV4::new(
        Ipv4Addr::new(t.0[0], t.0[1], t.0[2], t.0[3]),
        t.1,
    ))
}

#[inline]
pub fn bytes_to_u64(b: &[u8]) -> u64 {
    let mut x = 0u64;
    for i in (0..7).rev() {
        x |= (b[i] as u64) << i;
    }
    x
}

pub fn id_as_value(id: &embedded_can::Id) -> u16 {
    match id {
        embedded_can::Id::Extended(y) => extended_as_value(y),
        embedded_can::Id::Standard(x) => x.as_raw(),
    }
}


pub fn extended_as_value(id: &ExtendedId) -> u16 {
    let temp = id.as_raw();
<<<<<<< HEAD
    let big_id = (temp & (0xFFFF000)) >> 16;
    info!("big_id {:?}", big_id);
    let mut small_id = temp & 0xFF;
    info!("small_id {:?}", small_id);
    let dt = temp & 0x0000F00;
    #[allow(clippy::self_assignment)]
    match dt {
        0x000 => small_id += 0,    // Normal Messages
        0x100 => small_id += 0x20, // Voltage Messages
        0x200 => small_id += 256,  // Temp messages
        0x300 => small_id += 0,    //  I wonder what are these
        0x500 => small_id = 0x5,   // Current messages
        0x800 => small_id += 96,   // Balance messages
        _ => {}                    // small_id = small_id | 0x000,
    }
    info!("small_id {:?}", small_id);
=======
    let big_id = (temp & (0xFFFF000))>>16;
    info!( "big_id {:?}", big_id);
    let mut small_id = temp & 0xFF;
    info!( "small_id {:?}", small_id);
    let dt = temp & 0x0000F00;
    match dt {
        0x000 => small_id = small_id, // Normal Messages
        0x100 => small_id = small_id + 0x20, // Voltage Messages
        0x200 => small_id = small_id + 256, // Temp messages
        0x300 => small_id = small_id + 0, //  I wonder what are these
        0x500 => small_id = 0x5, // Current messages
        0x800    => small_id = small_id + 96, // Balance messages
        _ => small_id = small_id | 0x000,
    }
    info!( "small_id {:?}", small_id);
>>>>>>> a5b8146d
    (big_id + small_id) as u16
}

#[macro_export]
macro_rules! try_spawn {
    ($event_sender:expr, $e:expr) => {
        match $e {
            Ok(_) => {},
            Err(embassy_executor::SpawnError::Busy) => {
                defmt::error!("Failed to spawn task because of SpawnError::Busy");
                defmt::error!("->> Try increasing the pool_size for the task you're trying to spawn");
                $event_sender.send(Event::BootingFailedEvent).await;
            }
        }
    };
}<|MERGE_RESOLUTION|>--- conflicted
+++ resolved
@@ -1,8 +1,5 @@
-<<<<<<< HEAD
 #![allow(unused)]
 
-=======
->>>>>>> a5b8146d
 use defmt::info;
 use embassy_net::IpAddress::Ipv4;
 use embassy_net::IpEndpoint;
@@ -116,7 +113,6 @@
 
 pub fn extended_as_value(id: &ExtendedId) -> u16 {
     let temp = id.as_raw();
-<<<<<<< HEAD
     let big_id = (temp & (0xFFFF000)) >> 16;
     info!("big_id {:?}", big_id);
     let mut small_id = temp & 0xFF;
@@ -133,23 +129,6 @@
         _ => {}                    // small_id = small_id | 0x000,
     }
     info!("small_id {:?}", small_id);
-=======
-    let big_id = (temp & (0xFFFF000))>>16;
-    info!( "big_id {:?}", big_id);
-    let mut small_id = temp & 0xFF;
-    info!( "small_id {:?}", small_id);
-    let dt = temp & 0x0000F00;
-    match dt {
-        0x000 => small_id = small_id, // Normal Messages
-        0x100 => small_id = small_id + 0x20, // Voltage Messages
-        0x200 => small_id = small_id + 256, // Temp messages
-        0x300 => small_id = small_id + 0, //  I wonder what are these
-        0x500 => small_id = 0x5, // Current messages
-        0x800    => small_id = small_id + 96, // Balance messages
-        _ => small_id = small_id | 0x000,
-    }
-    info!( "small_id {:?}", small_id);
->>>>>>> a5b8146d
     (big_id + small_id) as u16
 }
 
