--- conflicted
+++ resolved
@@ -17,11 +17,7 @@
 
     config.rcc.hse = Some(rcc::Hse {
         freq: embassy_stm32::time::Hertz(8_000_000),
-<<<<<<< HEAD
-        mode: rcc::HseMode::Oscillator,
-=======
         mode: rcc::HseMode::Bypass,
->>>>>>> 0e5a0c7b
     });
     config.rcc.pll1 = Some(Pll {
         source: PllSource::HSE,
