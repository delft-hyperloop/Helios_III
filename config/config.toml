[gs]
ip = [192,168,1,2]
force = true
port = 6942
buffer_size = 1460 # this is the MAXIMUM size of messages transmitted, in bytes.
timeout = 1500 # this is the timeout for the socket, in milliseconds.
heartbeat = 1000 # how often to send a keep_alive heartbeat, in milliseconds.
status_channel = "status_channel"
info_channel = "info_channel"
warning_channel = "warning_channel"
error_channel = "error_channel"
shortcut_channel = "shortcut_channel"
levi_exec_path = "C:/Users/kikoa/RustroverProjects/Helios_III/gs/station/Levi/windows-x86_64-debug/PmpGettingStartedCs.exe"

[pod.net]
mac_addr = [0x00, 0x1e, 0x67, 0x4c, 0x5c, 0x3e]
keep_alive = 1000 # keep alive interval, in milliseconds.

[pod.internal]
event_queue_size = 128
data_queue_size = 256
can_queue_size = 128

[pod.comm]
bms_lv_ids = [0x19C, 0x19D, 0x19E, 0x19F, 0x1A0, 0x1A1, 0x1A2, 0x1A3, 0x1A4, 0x1A5, 0x1A6, 0x1BC, 0x1DC, 0x1FC, 0x29C,0x221]
bms_hv_ids = [0x3A0, 0x3A1, 0x3A2, 0x3A3, 0x3A4, 0x3A5, 0x3A6, 0x3A7, 0x3A8, 0x3A9, 0x3AA, 0x3C0, 0x3E0, 0x400, 0x4A0, 0x425, 0x3C1, 0x3C2, 0x3C3, 0x3C4, 0x3C5, 0x3C6, 0x3C7, 0x3C8, 0x3C9, 0x3CA, 0x3CB, 0x3CC, 0x3CD,0x4A1, 0x4A3,0x4A4,0x4A5,0x4A6,0x4A7,0x4A8, 0x4A9,0x4AA,0x4AB,0x4AC,0x4AD]
gfd_ids = [0x37,0x38,0x39]
sensor_hub = [0x1b,0x1c,0x1d,0x15]
levi_requested_data = ["Localisation", "PropulsionCurrent", "AccelerationX", "AccelerationY", "AccelerationZ"]

[pod.heartbeats]
# syntax:
# <datatype name> = <timeout in milliseconds>
<<<<<<< HEAD
LocalisationHeartbeat = 1000
=======
LocalisationHeartbeat = 1000 
>>>>>>> 441ec387
# SensorHubHeartbeat = 1000


[[Info]]
label = "ServerStarted"
colour = "Green"

[[Info]]    
label = "ServerFailedToStart"
colour = "red"

[[Info]]
label = "UnknownClient"
colour = "yellow"

[[Info]]
label = "ConnectionEstablished"
colour = "green"

[[Info]]
label = "ConnectionClosedByClient"
colour = "red"

[[Info]]
label = "ConnectionClosedByServer"
colour = "red"

[[Info]]
label = "ConnectionDropped"
colour = "red"

[[Info]]
label = "FailedToReadFromConnection"
colour = "red"

[[Info]]
label = "LeviProgramStarted"
colour = "green"

[[Info]]
label = "Crashed"
colour = "blue"

[[Info]]
label = "EmergencyBrakeReceived"
colour = "magenta"

[[Info]]
label = "Safe"
colour = "green"

[[Info]]
label = "Unsafe"
colour = "magenta"

[[Info]]
label = "EnablePropulsionGpio"
colour = "yellow"

[[Info]]
label = "DisablePropulsionGpio"
colour = "yellow"


[[Info]]
label = "SetPropulsionSpeed"
colour = "yellow"

[[Info]]
label = "IncompleteConfiguration"
colour = "magenta"

[[Info]]
label = "BrakesNotArmed"
colour = "yellow"

[[Info]]
label = "InvalidRouteConfiguration"
colour = "red"

[[Info]]
label = "LevitationNotStarted"
colour = "red"

[[Info]]
label = "EnterMoving"
colour = "green"

[[Info]]
label = "DataHashPassed"
colour = "green"

[[Info]]
label = "CommandHashPassed"
colour = "green"

[[Info]]
label = "EventsHashPassed"
colour = "green"

[[Info]]
label = "InvalidRouteConfigurationAbortingRun"
colour = "red"

[[Info]]
label = "SettingLSMode"
colour = "green"

[[Info]]
label = "PodNotLevitating"
colour = "red"
<<<<<<< HEAD

[[Info]]
label = "lamp_error_unreachable"
colour = "magenta"

=======
>>>>>>> 441ec387
<|MERGE_RESOLUTION|>--- conflicted
+++ resolved
@@ -31,11 +31,7 @@
 [pod.heartbeats]
 # syntax:
 # <datatype name> = <timeout in milliseconds>
-<<<<<<< HEAD
 LocalisationHeartbeat = 1000
-=======
-LocalisationHeartbeat = 1000 
->>>>>>> 441ec387
 # SensorHubHeartbeat = 1000
 
 
@@ -147,11 +143,7 @@
 [[Info]]
 label = "PodNotLevitating"
 colour = "red"
-<<<<<<< HEAD
 
 [[Info]]
 label = "lamp_error_unreachable"
 colour = "magenta"
-
-=======
->>>>>>> 441ec387
