[gs]
ip = [192,168,1,15]
force = true 
port = 6949
buffer_size = 1460 # this is the MAXIMUM size of messages transmitted, in bytes.
timeout = 900 # this is the timeout for the socket, in milliseconds.
heartbeat = 300 # how often to send a keep_alive heartbeat, in milliseconds.
status_channel = "status_channel"
info_channel = "info_channel"
warning_channel = "warning_channel"
error_channel = "error_channel"
shortcut_channel = "shortcut_channel"
levi_exec_path = "C:/Rust/Helios_III/gs/station/Levi/windows-x86_64-debug/PmpGettingStartedCs.exe"

[pod.net]
ip = [192,168,1,17]
port = 6946
dhcp = true # if true, ip and port are unused
mac_addr = [0x00, 0x1e, 0x67, 0x4c, 0x5c, 0x3e]
keep_alive = 1000 # keep alive interval, in milliseconds.

[pod.internal]
event_queue_size = 256
data_queue_size = 1024
can_queue_size = 128

[pod.comm]
bms_lv_ids = [0x19C, 0x19D, 0x19E, 0x19F, 0x1A0, 0x1A1, 0x1A2, 0x1A3, 0x1A4, 0x1A5, 0x1A6, 0x1BC, 0x1DC, 0x1FC, 0x29C,0x221]
bms_hv_ids = [0x3A0, 0x3A1, 0x3A2, 0x3A3, 0x3A4, 0x3A5, 0x3A6, 0x3A7, 0x3A8, 0x3A9, 0x3AA, 0x3C0, 0x3E0, 0x400, 0x4A0, 0x425, 0x3C1, 0x3C2, 0x3C3, 0x3C4, 0x3C5, 0x3C6, 0x3C7, 0x3C8, 0x3C9, 0x3CA, 0x3CB, 0x3CC, 0x3CD,0x4A1, 0x4A3,0x4A4,0x4A5,0x4A6,0x4A7,0x4A8, 0x4A9,0x4AA,0x4AB,0x4AC,0x4AD]
gfd_ids = [0x37,0x38,0x39]
sensor_hub = [0x1b,0x1c,0x1d,0x15]
levi_requested_data = ["Localisation", "PropulsionCurrent"]

[pod.heartbeats]
# syntax:
# <datatype name> = <timeout in milliseconds>
# LocalisationHeartbeat = 1500
FrontendHeartbeating = 1000
<<<<<<< HEAD
# BatteryMinVoltageLow = 3500
=======
#BatteryMinVoltageLow = 3500
>>>>>>> 4614a679
# SensorHubHeartbeat = 1500


[[Info]]
label = "ServerStarted"
colour = "green"

[[Info]]    
label = "ServerFailedToStart"
colour = "red"

[[Info]]
label = "UnknownClient"
colour = "yellow"

[[Info]]
label = "ConnectionEstablished"
colour = "green"

[[Info]]
label = "ConnectionClosedByClient"
colour = "red"

[[Info]]
label = "ConnectionClosedByServer"
colour = "red"

[[Info]]
label = "ConnectionDropped"
colour = "red"

[[Info]]
label = "FailedToReadFromConnection"
colour = "red"

[[Info]]
label = "LeviProgramStarted"
colour = "green"

[[Info]]
label = "Crashed"
colour = "blue"

[[Info]]
label = "EmergencyBrakeReceived"
colour = "magenta"

[[Info]]
label = "Safe"
colour = "green"

[[Info]]
label = "Unsafe"
colour = "magenta"

[[Info]]
label = "EnablePropulsionGpio"
colour = "yellow"

[[Info]]
label = "DisablePropulsionGpio"
colour = "yellow"

[[Info]]
label = "SetPropulsionSpeed"
colour = "yellow"

[[Info]]
label = "IncompleteConfiguration"
colour = "magenta"

[[Info]]
label = "BrakesNotArmed"
colour = "yellow"

[[Info]]
label = "InvalidRouteConfiguration"
colour = "red"

[[Info]]
label = "LevitationNotStarted"
colour = "red"

[[Info]]
label = "EnterMoving"
colour = "green"


[[Info]]
label = "DataHashFailed"
colour = "red"

[[Info]]
label = "CommandHashFailed"
colour = "red"

[[Info]]
label = "EventsHashFailed"
colour = "red"

[[Info]]
label = "ConfigHashFailed"
colour = "red"

[[Info]]
label = "DataHashPassed"
colour = "green"

[[Info]]
label = "CommandHashPassed"
colour = "green"

[[Info]]
label = "EventsHashPassed"
colour = "green"

[[Info]]
label = "ConfigHashPassed"
colour = "green"

[[Info]]
label = "InvalidRouteConfigurationAbortingRun"
colour = "red"

[[Info]]
label = "SettingLSMode"
colour = "green"

[[Info]]
label = "PodNotLevitating"
colour = "red"


[[Info]]
label = "UndervoltageLvBattery"
colour = "red"

[[Info]]
label = "OvervoltageLvBattery"
colour = "red"

[[Info]]
label = "UndervoltageHvBattery"
colour = "red"

[[Info]]
label = "OvervoltageHvBattery"
colour = "red"

[[Info]]
label = "OvercurrentHvBattery"
colour = "red"

[[Info]]
label = "OvercurrentLvBattery"
colour = "red"

[[Info]]
label = "OverheatHvBattery"
colour = "red"

[[Info]]
label = "OverheatLvBattery"
colour = "red"

[[Info]]
label = "LeakageHvBattery"
colour = "red"

[[Info]]
label = "LeakageLvBattery"
colour = "red"

[[Info]]
label = "NoCellComunnicationLvBattery"
colour = "red"

[[Info]]
label = "NoCellComunnicationHvBattery"
colour = "red"

[[Info]]
label = "DischargeOvercurrentHvBattery"
colour = "red"

[[Info]]
label = "DischargeOvercurrentLvBattery"
colour = "red"

[[Info]]
label = "lamp_error_unreachable"
colour = "magenta"

[[Info]]
label = "RouteSet"
colour = "green"

[[Info]]
label = "SpeedsSet"
colour = "green"

[[Info]]
label = "BrakesArmed"
colour = "green"

[[Info]]
label = "ConfigurationCompleted"
colour = "green"

[[Info]]
label = "PrechargeAborted"
colour = "red"

[[Info]]
label = "ValueCausedBraking"
colour = "red"

[[Info]]
label = "HeartbeatExpired"
colour = "red"

[[Info]]
label = "BrakingCommunicationTriggered"
colour = "yellow"

[[Info]]
label = "PrechargeTimerSpawnFailed"
colour = "yellow"

[[Info]]
label = "PrechargeFinished"
colour = "green"


[[Info]]
label = "HvBmsTimedOut"
colour = "red"

[[Info]]
label = "LvBmsTimedOut"
colour = "red"

[[Info]]
label = "StartingCanWatchdog"
colour = "blue"
<|MERGE_RESOLUTION|>--- conflicted
+++ resolved
@@ -34,14 +34,7 @@
 [pod.heartbeats]
 # syntax:
 # <datatype name> = <timeout in milliseconds>
-# LocalisationHeartbeat = 1500
 FrontendHeartbeating = 1000
-<<<<<<< HEAD
-# BatteryMinVoltageLow = 3500
-=======
-#BatteryMinVoltageLow = 3500
->>>>>>> 4614a679
-# SensorHubHeartbeat = 1500
 
 
 [[Info]]
