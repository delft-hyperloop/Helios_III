--- conflicted
+++ resolved
@@ -144,18 +144,5 @@
 name = "UnknownCanId"
 id = 0x7F0
 [[Datatype]]
-<<<<<<< HEAD
-name = "DefaultBMS"
-id = 0x19C
-
-[[Datatype]]
-name = "UnknownCanId"
-id = 0x7F0
-
-[[Datatype]]
 name = "Info"
-id = 0x7FA
-=======
-name = "Info"
-id = 0x7FA
->>>>>>> 0e5a0c7b
+id = 0x7FA