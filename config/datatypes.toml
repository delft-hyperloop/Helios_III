--- conflicted
+++ resolved
@@ -1348,14 +1348,12 @@
 [[Datatype]]
 name = "HeartbeatExpired"
 id = 0x7fd
-<<<<<<< HEAD
 priority = 1
 
 [[Datatype]]
 name = "OverflowUnit"
 id = 0x7fc
 priority = 7 
-=======
 
 
 [[Datatype]]
@@ -1838,4 +1836,3 @@
 name = "SingleCellVoltageHV112"
 id = 0x677
 
->>>>>>> bc4f582a
