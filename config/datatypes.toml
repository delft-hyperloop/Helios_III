##### -----
# Format for new datatypes:
# ```
# [[Datatype]]
# name = "YourNewDatatypeName"
# id = 42 # must be unique. 
#         # the code will not compile if there is a collision. 
#         # Values can be from 0-2047, or 0x000 to 0x7FF.
# ```
# 
# Limits:
# ---------
# Every time a datapoint is received by the main pcb,
# it checks the limits of that datatype, and produces 
# an error if any of the limits are surpassed.
#
# There are 3 severities for surpassing bounds:
# - warn: the associated field on the ground station will turn yellow
# - err: the associated field on the ground station will turn red and blink
# - brake: critical limit, the main pcb will immediately deploy emergency brakes
# 
# Not specifying a specific limit means nothing will happen.
# 
# ```
[[Datatype]]
name = "Example1"
id = 50
lower = 5 
upper = { warn = 50, err = 60, brake = 100 }
# ```
# as you can see, you can either specify *one* limit (e.g. `lower = 5`),
# which if surpassed will function equivalent to `warn`, just informing the 
# ground station operator,
# or you can specify multiple limits of different severities (as in `upper = { ... }`).
#
# If you don't want a certain severity to ever happen, 
# just don't include the field:
# ```
# [[Datatype]]
# name = "Example2"
# id = 51
# lower = { warn = 10, err = 4, brake = 3 }
# ```
# For this one, there will be 
# - no upper limit, 
# - a warning when it's below 10 
# - a (ground station) error when it's below 4,
# - and no emergency braking at any point.


[[Datatype]]
name = "DefaultDatatype"
id = 0x00
upper = 42001

[[Datatype]]
name = "ConnectionStatus"
id = 0x7fe

[[Datatype]]
name = "PropulsionVoltage"
id = 0x1b2

[[Datatype]]
name = "PropulsionCurrent"
id = 0x1b3
upper = 

[[Datatype]]
name = "PropulsionVRefInt"
id = 0x1b4

[[Datatype]]
name = "LevitationTemperature"
id = 0x0b

[[Datatype]]
name = "AccelerationX"
id = 0x115

[[Datatype]]
name = "AccelerationY"
id = 0x114

[[Datatype]]
name = "AccelerationZ"
id = 0x113

[[Datatype]]
name = "GyroscopeX"
id = 0x112

[[Datatype]]
name = "GyroscopeY"
id = 0x111

[[Datatype]]
name = "GyroscopeZ"
id = 0x110

[[Datatype]]
name = "IMDGeneralInfo"
id = 0x37

[[Datatype]]
name = "IMDIsolationDetails"
id = 0x38

[[Datatype]]
name = "IMDVoltageDetails"
id = 0x39


[[Datatype]]
name = "InsulationNegative"
id = 0x50A

[[Datatype]]
name = "InsulationPositive"
id = 0x50B

[[Datatype]]
name = "InsulationOriginal"
id = 0x50C

[[Datatype]]
name = "DefaultBMSLow"
id = 0x19C
[[Datatype]]
name = "DiagnosticBMSLow"
id = 0x1A3
[[Datatype]]
name = "DefaultBMSHigh"
id = 0x3A0
[[Datatype]]
name = "DiagnosticBMSHigh"
id = 0x3A7

[[Datatype]]
name = "BatteryVoltageLow"
id = 0x19D
[[Datatype]]
name = "BatteryVoltageHigh"
id = 0x3A1

[[Datatype]]
name = "TotalBatteryVoltageLow"
id = 0x1A5

[[Datatype]]
name = "TotalBatteryVoltageHigh"
id = 0x3A9


[[Datatype]]
name = "BatteryTemperatureLow"
id = 0x1A4
[[Datatype]]
name = "BatteryTemperatureHigh"
id = 0x3A8

[[Datatype]]
name = "BatteryBalanceLow"
id = 0x19F

[[Datatype]]
name = "BatteryBalanceHigh"
id = 0x3A3

[[Datatype]]
name = "SingleCellVoltageLow"
id = 0x1BC

[[Datatype]]
name = "SingleCellTemperatureLow"
id = 0x1DC

[[Datatype]]
name = "ChargeStateLow"
id = 0x1A1

[[Datatype]]
name = "ChargeStateHigh"
id = 0x3A5

[[Datatype]]
name = "BatteryCurrentLow"
id = 0x1A6

[[Datatype]]
name = "BatteryCurrentHigh"
id = 0x3AA

[[Datatype]]
name = "BatteryEnergyParamsLow"
id = 0x1A2

[[Datatype]]
name = "BatteryEnergyParamsHigh"
id = 0x3A6

[[Datatype]]
name = "BatteryMaxVoltageLow"
id = 0x1A8

[[Datatype]]
name = "BatteryEstimatedChargeLow"
id = 0x1A9

[[Datatype]]
name = "BatteryMinTemperatureLow"
id = 0x1AA

[[Datatype]]
name = "BatteryMaxTemperatureLow"
id = 0x1AB

[[Datatype]]
name = "BatteryMinBalancingLow"
id = 0x1AC

[[Datatype]]
name = "BatteryMaxBalancingLow"
id = 0x1AD

[[Datatype]]
name = "BatteryMinVoltageLow"
id = 0x1A7

[[Datatype]]
name = "BatteryMinVoltageHigh"
id = 0x3AB

[[Datatype]]
name = "BatteryMaxVoltageHigh"
id = 0x3AC

[[Datatype]]
name = "BatteryEstimatedChargeHigh"
id = 0x3AD

[[Datatype]]
name = "BatteryMinTemperatureHigh"
id = 0x3AE

[[Datatype]]
name = "BatteryMaxTemperatureHigh"
id = 0x3AF

[[Datatype]]
name = "BatteryMinBalancingHigh"
id = 0x3B0


[[Datatype]]
name = "BatteryMaxBalancingHigh"
id = 0x3B1

[[Datatype]]
name = "BatteryEventLow"
id = 0x221

[[Datatype]]
name = "BatteryEventHigh"
id = 0x425

[[Datatype]]
name = "BrakeTemperature"
id = 0x13

[[Datatype]]
name = "PropulsionSpeed"
id = 0x14


[[Datatype]]
name = "FSMState"
id = 0x18

[[Datatype]]
name = "FSMEvent"
id = 0x19

[[Datatype]]
name = "EndOfTrackTriggered"
id = 0x1a

[[Datatype]]
name = "Localisation"
id = 0x500
lower = 500
upper = 12000

[[Datatype]]
name = "Velocity"
id = 0x501

[[Datatype]]
name = "Acceleration"
id = 0x506

[[Datatype]]
name = "Direction"
id = 0x1d

[[Datatype]]
name = "BrakePressure"
id = 0x15

[[Datatype]]
name = "UnknownCanId"
id = 0x7F0
[[Datatype]]
name = "Info"
id = 0x7FA


[[Datatype]]
name = "Presure_VB"
id = 0x210
# no limit necessary

[[Datatype]]
name = "Average_Temp_VB_Bottom"
id = 0x211
upper = 80000 # (e-2) degrees

[[Datatype]]
name = "Average_Temp_VB_top"
id = 0x200
upper = 80000 # (e-2) degrees


[[Datatype]]
name = "Temp_HEMS_1"
id = 0x20a
upper = 10000 # (e-2) degrees

[[Datatype]]
name = "Temp_HEMS_2"
id = 0x20b
upper = 10000 # (e-2) degrees

[[Datatype]]
name = "Temp_HEMS_3"
id = 0x20c
upper = 10000 # (e-2) degrees

[[Datatype]]
name = "Temp_HEMS_4"
id = 0x20d
upper = 10000 # (e-2) degrees


[[Datatype]]
name = "Temp_Motor_1"
id = 0x20e
upper = 10000 # (e-2) degrees

[[Datatype]]
name = "Temp_Motor_2"
id = 0x20f
upper = 10000 # (e-2) degrees

[[Datatype]]
name = "Ambient_presure"
id = 0x220
# no limit necessary

[[Datatype]]
name = "Ambient_temp"
id = 0x224
# no limit necessary

[[Datatype]]
name = "Temp_EMS_1"
id = 0x222
upper = 10000 # (e-2) degrees

[[Datatype]]
name = "Temp_EMS_2"
id = 0x223
upper = 10000 # (e-2) degrees

[[Datatype]]
name = "Temp_EMS_3"
id = 0x225
upper = 10000 # (e-2) degrees

[[Datatype]]
name = "Temp_EMS_4"
id = 0x226
<<<<<<< HEAD
upper = 10000 # (e-2) degrees
=======
>>>>>>> 2c381302

[[Datatype]]
name = "SingleCellVoltageHigh_1"
id = 0x3C0

[[Datatype]]
name = "SingleCellTemperatureHigh_1"
id = 0x4A0

[[Datatype]]
name = "SingleCellVoltageHigh_2"
id = 0x3C1

[[Datatype]]
name = "SingleCellTemperatureHigh_2"
id = 0x4A1

[[Datatype]]
name = "SingleCellVoltageHigh_3"
id = 0x3C2

[[Datatype]]
name = "SingleCellTemperatureHigh_3"
id = 0x4A2

[[Datatype]]
name = "SingleCellVoltageHigh_4"
id = 0x3C3

[[Datatype]]
name = "SingleCellTemperatureHigh_4"
id = 0x4A3

[[Datatype]]
name = "SingleCellVoltageHigh_5"
id = 0x3C4

[[Datatype]]
name = "SingleCellTemperatureHigh_5"
id = 0x4A4

[[Datatype]]
name = "SingleCellVoltageHigh_6"
id = 0x3C5

[[Datatype]]
name = "SingleCellTemperatureHigh_6"
id = 0x4A5

[[Datatype]]
name = "SingleCellVoltageHigh_7"
id = 0x3C6

[[Datatype]]
name = "SingleCellTemperatureHigh_7"
id = 0x4A6

[[Datatype]]
name = "SingleCellVoltageHigh_8"
id = 0x3C7

[[Datatype]]
name = "SingleCellTemperatureHigh_8"
id = 0x4A7

[[Datatype]]
name = "SingleCellVoltageHigh_9"
id = 0x3C8

[[Datatype]]
name = "SingleCellTemperatureHigh_9"
id = 0x4A8

[[Datatype]]
name = "SingleCellVoltageHigh_10"
id = 0x3C9

[[Datatype]]
name = "SingleCellTemperatureHigh_10"
id = 0x4A9

[[Datatype]]
name = "SingleCellVoltageHigh_11"
id = 0x3CA

[[Datatype]]
name = "SingleCellTemperatureHigh_11"
id = 0x4AA

[[Datatype]]
name = "SingleCellVoltageHigh_12"
id = 0x3CB

[[Datatype]]
name = "SingleCellTemperatureHigh_12"
id = 0x4AB

[[Datatype]]
name = "SingleCellVoltageHigh_13"
id = 0x3CC

[[Datatype]]
name = "SingleCellTemperatureHigh_13"
id = 0x4AC

[[Datatype]]
name = "SingleCellVoltageHigh_14"
id = 0x3CD

[[Datatype]]
name = "SingleCellTemperatureHigh_14"
id = 0x4AD

[[Datatype]]
name = "Module1MaxVoltage"
id = 0x4B0

[[Datatype]]
name = "Module2MaxVoltage"
id = 0x4B1

[[Datatype]]
name = "Module3MaxVoltage"
id = 0x4B2

[[Datatype]]
name = "Module4MaxVoltage"
id = 0x4B3

[[Datatype]]
name = "Module5MaxVoltage"
id = 0x4B4

[[Datatype]]
name = "Module6MaxVoltage"
id = 0x4B5

[[Datatype]]
name = "Module7MaxVoltage"
id = 0x4B6

[[Datatype]]
name = "Module8MaxVoltage"
id = 0x4B7

[[Datatype]]
name = "Module1MinVoltage"
id = 0x4B8

[[Datatype]]
name = "Module2MinVoltage"
id = 0x4B9

[[Datatype]]
name = "Module3MinVoltage"
id = 0x4BA

[[Datatype]]
name = "Module4MinVoltage"
id = 0x4BB

[[Datatype]]
name = "Module5MinVoltage"
id = 0x4BC

[[Datatype]]
name = "Module6MinVoltage"
id = 0x4BD

[[Datatype]]
name = "Module7MinVoltage"
id = 0x4BE

[[Datatype]]
name = "Module8MinVoltage"
id = 0x4BF

[[Datatype]]
name = "Module1MaxTemperature"
id = 0x4C0

[[Datatype]]
name = "Module2MaxTemperature"
id = 0x4C1

[[Datatype]]
name = "Module3MaxTemperature"
id = 0x4C2

[[Datatype]]
name = "Module4MaxTemperature"
id = 0x4C3

[[Datatype]]
name = "Module5MaxTemperature"
id = 0x4C4

[[Datatype]]
name = "Module6MaxTemperature"
id = 0x4C5

[[Datatype]]
name = "Module7MaxTemperature"
id = 0x4C6

[[Datatype]]
name = "Module8MaxTemperature"
id = 0x4C7

[[Datatype]]
name = "Module1MinTemperature"
id = 0x4C8

[[Datatype]]
name = "Module2MinTemperature"
id = 0x4C9

[[Datatype]]
name = "Module3MinTemperature"
id = 0x4CA

[[Datatype]]
name = "Module4MinTemperature"
id = 0x4CB

[[Datatype]]
name = "Module5MinTemperature"
id = 0x4CC

[[Datatype]]
name = "Module6MinTemperature"
id = 0x4CD

[[Datatype]]
name = "Module7MinTemperature"
id = 0x4CE

[[Datatype]]
name = "Module8MinTemperature"
id = 0x4CF

[[Datatype]]
name = "Module1AvgVoltage"
id = 0x4D0

[[Datatype]]
name = "Module2AvgVoltage"
id = 0x4D1

[[Datatype]]
name = "Module3AvgVoltage"
id = 0x4D2

[[Datatype]]
name = "Module4AvgVoltage"
id = 0x4D3

[[Datatype]]
name = "Module5AvgVoltage"
id = 0x4D4

[[Datatype]]
name = "Module6AvgVoltage"
id = 0x4D5

[[Datatype]]
name = "Module7AvgVoltage"
id = 0x4D6

[[Datatype]]
name = "Module8AvgVoltage"
id = 0x4D7

[[Datatype]]
name = "Module1AvgTemperature"
id = 0x4D8

[[Datatype]]
name = "Module2AvgTemperature"
id = 0x4D9

[[Datatype]]
name = "Module3AvgTemperature"
id = 0x4DA

[[Datatype]]
name = "Module4AvgTemperature"
id = 0x4DB

[[Datatype]]
name = "Module5AvgTemperature"
id = 0x4DC

[[Datatype]]
name = "Module6AvgTemperature"
id = 0x4DD

[[Datatype]]
name = "Module7AvgTemperature"
id = 0x4DE

[[Datatype]]
name = "Module8AvgTemperature"
id = 0x4DF

[[Datatype]]
name = "ResponseHeartbeat"
id = 0x678

[[Datatype]]
name = "LeviInstruction"
id = 0x777

[[Datatype]]
name = "LowPressureSensor"
id = 0x127
# lower = 40 #bar
# upper = 52 #bar

[[Datatype]]
name = "HighPressureSensor"
id = 0x128
# lower = 80 #bar
# upper = 180 #bar


# SJOERD LEVITATION DATATYPES

[[Datatype]]
name = "levi_hems_gap_a"
id = 0x130

[[Datatype]]
name = "levi_hems_gap_b"
id = 0x131

[[Datatype]]
name = "levi_hems_gap_c"
id = 0x132

[[Datatype]]
name = "levi_hems_gap_d"
id = 0x133

[[Datatype]]
name = "levi_ems_gap_a"
id = 0x134

[[Datatype]]
name = "levi_ems_gap_b"
id = 0x135

[[Datatype]]
name = "levi_ems_gap_c"
id = 0x136

[[Datatype]]
name = "levi_ems_gap_d"
id = 0x137

[[Datatype]]
name = "levi_hems_current_a1"
id = 0x138

[[Datatype]]
name = "levi_hems_current_a2"
id = 0x139

[[Datatype]]
name = "levi_hems_current_b1"
id = 0x140

[[Datatype]]
name = "levi_hems_current_b2"
id = 0x141

[[Datatype]]
name = "levi_hems_current_c1"
id = 0x142

[[Datatype]]
name = "levi_hems_current_c2"
id = 0x143

[[Datatype]]
name = "levi_hems_current_d1"
id = 0x144

[[Datatype]]
name = "levi_hems_current_d2"
id = 0x145

[[Datatype]]
name = "levi_ems_current_ab"
id = 0x146

[[Datatype]]
name = "levi_ems_current_cd"
id = 0x147

[[Datatype]]
name = "levi_hems_airgap"
id = 0x148

[[Datatype]]
name = "levi_hems_pitch"
id = 0x149

[[Datatype]]
name = "levi_hems_roll"
id = 0x150

[[Datatype]]
name = "levi_ems_offset_ab"
id = 0x151

[[Datatype]]
name = "levi_ems_offset_cd"
id = 0x152

[[Datatype]]
name = "levi_hems_power"
id = 0x153

[[Datatype]]
name = "levi_ems_power"
id = 0x154

[[Datatype]]
name = "levi_volt_min"
id = 0x155

[[Datatype]]
name = "levi_volt_max"
id = 0x156

[[Datatype]]
name = "levi_volt_avg"
id = 0x157

[[Datatype]]
name = "BrakingCommDebug"
id = 0x158

[[Datatype]]
name = "BrakingSignalDebug"
id = 0x159

[[Datatype]]
name = "BrakingBoolDebug"
id = 0x160

[[Datatype]]
name = "BrakingRearmDebug"
id = 0x161

[[Datatype]]
name = "PropGPIODebug"
id = 0x162

[[Datatype]]
name = "ReceivedCan"
id = 0x163

[[Datatype]]
name = "SendingCANEvent"
id = 0x164

[[Datatype]]
name = "RoutePlan"
id = 0x165

[[Datatype]]
name = "CurrentPosition"
id = 0x166

[[Datatype]]
name = "CommandHash"
id = 0x167

[[Datatype]]
name = "EventsHash"
id = 0x168

[[Datatype]]
name = "DataHash"
id = 0x169

[[Datatype]]
name = "ValueError"
id = 0x16a

[[Datatype]]
name = "ValueWarning"
id = 0x16b

[[Datatype]]
name = "ValueCausedBraking"
id = 0x16c
<|MERGE_RESOLUTION|>--- conflicted
+++ resolved
@@ -22,11 +22,11 @@
 # Not specifying a specific limit means nothing will happen.
 # 
 # ```
-[[Datatype]]
-name = "Example1"
-id = 50
-lower = 5 
-upper = { warn = 50, err = 60, brake = 100 }
+# [[Datatype]]
+# name = "Example1"
+# id = 50
+# lower = 5 
+# upper = { warn = 50, err = 60, brake = 100 }
 # ```
 # as you can see, you can either specify *one* limit (e.g. `lower = 5`),
 # which if surpassed will function equivalent to `warn`, just informing the 
@@ -39,7 +39,7 @@
 # [[Datatype]]
 # name = "Example2"
 # id = 51
-# lower = { warn = 10, err = 4, brake = 3 }
+# lower = { warn = 10, err = 4 }
 # ```
 # For this one, there will be 
 # - no upper limit, 
@@ -390,10 +390,7 @@
 [[Datatype]]
 name = "Temp_EMS_4"
 id = 0x226
-<<<<<<< HEAD
-upper = 10000 # (e-2) degrees
-=======
->>>>>>> 2c381302
+upper = 10000 # (e-2) degrees
 
 [[Datatype]]
 name = "SingleCellVoltageHigh_1"
