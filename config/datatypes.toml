## -
[[Datatype]]
name = "DefaultDatatype"
id = 0x00

[[Datatype]]
name = "PropulsionTemperature"
id = 0x0a

[[Datatype]]
name = "LevitationTemperature"
id = 0x0b


[[Datatype]]
name = "IMDGeneralInfo"
id = 0x37

[[Datatype]]
name = "IMDIsolationDetails"
id = 0x38

[[Datatype]]
name = "IMDVoltageDetails"
id = 0x39


<<<<<<< HEAD
# Temperature PCB 1 sensors
[[Datatype]]
name = "temp1"
id = 0x90A

[[Datatype]]
name = "temp2"
id = 0x90B

[[Datatype]]
name = "temp3"
id = 0x913

[[Datatype]]
name = "temp4"
id = 0x914

[[Datatype]]
name = "temp5"
id = 0x918

[[Datatype]]
name = "temp6"
id = 0x919

[[Datatype]]
name = "temp7"
id = 0x91A

[[Datatype]]
name = "temp8"
id = 0x91B

[[Datatype]]
name = "temp9"
id = 0x91C

[[Datatype]]
name = "temp10"
id = 0x91D

=======
[[Datatype]]
name = "InsulationNegative"
id = 0x50A

[[Datatype]]
name = "InsulationPositive"
id = 0x50B

[[Datatype]]
name = "InsulationOriginal"
id = 0x50C
>>>>>>> 3df1fb95

[[Datatype]]
name = "DefaultBMSLow"
id = 0x19C
[[Datatype]]
name = "DiagonosticBMSLow"
id = 0x1A3
[[Datatype]]
name = "DefaultBMSHigh"
id = 0x3A0
[[Datatype]]
name = "DiagonosticBMSHigh"
id = 0x3A7


[[Datatype]]
name = "BatteryVoltageLow"
id = 0x19D
[[Datatype]]
name = "BatteryVoltageHigh"
id = 0x3A1

[[Datatype]]
name = "TotalBatteryVoltageLow"
id = 0x1A5

[[Datatype]]
name = "TotalBatteryVoltageHigh"
id = 0x3A9


[[Datatype]]
name = "BatteryTemperatureLow"
id = 0x1A4
[[Datatype]]
name = "BatteryTemperatureHigh"
id = 0x3A8

[[Datatype]]
name = "BatteryBalanceLow"
id = 0x19F

[[Datatype]]
name = "BatteryBalanceHigh"
id = 0x3A3

[[Datatype]]
name = "SingleCellVoltageLow"
id = 0x1BC

[[Datatype]]
name = "SingleCellTemperatureLow"
id = 0x1DC

[[Datatype]]
name = "ChargeStateLow"
id = 0x1A1

[[Datatype]]
name = "SingleCellVoltageHigh"
id = 0x3C0

[[Datatype]]
name = "SingleCellTemperatureHigh"
id = 0x4A0

[[Datatype]]
name = "ChargeStateHigh"
id = 0x3A5

[[Datatype]]
name = "BatteryCurrentLow"
id = 0x1A6

[[Datatype]]
name = "BatteryCurrentHigh"
id = 0x3AA

[[Datatype]]
name = "BatteryEnergyParamsLow"
id = 0x1A2

[[Datatype]]
name = "BatteryEnergyParamsHigh"
id = 0x3A6

[[Datatype]]
name = "BatteryMaxVoltageLow"
id = 0x1A8

[[Datatype]]
name = "BatteryEstimatedChargeLow"
id = 0x1A9

[[Datatype]]
name = "BatteryMinTemperatureLow"
id = 0x1AA

[[Datatype]]
name = "BatteryMaxTemperatureLow"
id = 0x1AB

[[Datatype]]
name = "BatteryMinBalancingLow"
id = 0x1AC

[[Datatype]]
name = "BatteryMaxBalancingLow"
id = 0x1AD

[[Datatype]]
name = "BatteryMinVoltageLow"
id = 0x1A7

[[Datatype]]
name = "BatteryMinVoltageHigh"
id = 0x3AB

[[Datatype]]
name = "BatteryMaxVoltageHigh"
id = 0x3AC

[[Datatype]]
name = "BatteryEstimatedChargeHigh"
id = 0x3AD

[[Datatype]]
name = "BatteryMinTemperatureHigh"
id = 0x3AE

[[Datatype]]
name = "BatteryMaxTemperatureHigh"
id = 0x3AF

[[Datatype]]
name = "BatteryMinBalancingHigh"
id = 0x3B0


[[Datatype]]
name = "BatteryMaxBalancingHigh"
id = 0x3B1

[[Datatype]]
name = "BatteryEventLow"
id = 0x221

[[Datatype]]
name = "BatteryEventHigh"
id = 0x425

[[Datatype]]
name = "BrakeTemperature"
id = 0x13

[[Datatype]]
name = "PropulsionSpeed"
id = 0x14


[[Datatype]]
name = "FSMState"
id = 0x18

[[Datatype]]
name = "FSMEvent"
id = 0x19

[[Datatype]]
name = "EndOfTrackTriggered"
id = 0x1a

[[Datatype]]
name = "Localisation"
id = 0x1b

[[Datatype]]
name = "Velocity"
id = 0x1c

[[Datatype]]
name = "Direction"
id = 0x1d

[[Datatype]]
name = "BrakePressure"
id = 0x15

[[Datatype]]
name = "UnknownCanId"
id = 0x7F0
[[Datatype]]
name = "Info"
id = 0x7FA
<|MERGE_RESOLUTION|>--- conflicted
+++ resolved
@@ -25,7 +25,6 @@
 id = 0x39
 
 
-<<<<<<< HEAD
 # Temperature PCB 1 sensors
 [[Datatype]]
 name = "temp1"
@@ -67,7 +66,6 @@
 name = "temp10"
 id = 0x91D
 
-=======
 [[Datatype]]
 name = "InsulationNegative"
 id = 0x50A
@@ -79,7 +77,6 @@
 [[Datatype]]
 name = "InsulationOriginal"
 id = 0x50C
->>>>>>> 3df1fb95
 
 [[Datatype]]
 name = "DefaultBMSLow"
