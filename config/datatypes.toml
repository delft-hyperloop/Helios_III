--- conflicted
+++ resolved
@@ -320,158 +320,79 @@
 [[Datatype]]
 name = "Presure_VB"
 id = 0x210
-<<<<<<< HEAD
-upper = 200
-lower = 50
-=======
 # no limit necessary
->>>>>>> 76b38f8d
 
 [[Datatype]]
 name = "Average_Temp_VB_Bottom"
 id = 0x211
-<<<<<<< HEAD
-upper = 40
-lower = 1
-
-=======
 upper = 80000 # (e-2) degrees
->>>>>>> 76b38f8d
 
 [[Datatype]]
 name = "Average_Temp_VB_top"
 id = 0x200
-<<<<<<< HEAD
-upper = 40
-lower = 1
-=======
 upper = 80000 # (e-2) degrees
 
->>>>>>> 76b38f8d
 
 [[Datatype]]
 name = "Temp_HEMS_1"
 id = 0x20a
-<<<<<<< HEAD
-upper = 60
-lower = 1
-=======
-upper = 10000 # (e-2) degrees
->>>>>>> 76b38f8d
+upper = 10000 # (e-2) degrees
 
 [[Datatype]]
 name = "Temp_HEMS_2"
 id = 0x20b
-<<<<<<< HEAD
-upper = 60
-lower = 1
-=======
-upper = 10000 # (e-2) degrees
->>>>>>> 76b38f8d
+upper = 10000 # (e-2) degrees
 
 [[Datatype]]
 name = "Temp_HEMS_3"
 id = 0x20c
-<<<<<<< HEAD
-upper = 60
-lower = 1
-=======
-upper = 10000 # (e-2) degrees
->>>>>>> 76b38f8d
+upper = 10000 # (e-2) degrees
 
 [[Datatype]]
 name = "Temp_HEMS_4"
 id = 0x20d
-<<<<<<< HEAD
-upper = 60
-lower = 1
-=======
-upper = 10000 # (e-2) degrees
->>>>>>> 76b38f8d
+upper = 10000 # (e-2) degrees
 
 
 [[Datatype]]
 name = "Temp_Motor_1"
 id = 0x20e
-<<<<<<< HEAD
-upper = 60
-lower = 1
-=======
-upper = 10000 # (e-2) degrees
->>>>>>> 76b38f8d
+upper = 10000 # (e-2) degrees
 
 [[Datatype]]
 name = "Temp_Motor_2"
 id = 0x20f
-<<<<<<< HEAD
-upper = 60
-lower = 1
-
-=======
-upper = 10000 # (e-2) degrees
->>>>>>> 76b38f8d
+upper = 10000 # (e-2) degrees
 
 [[Datatype]]
 name = "Ambient_presure"
 id = 0x220
-<<<<<<< HEAD
-upper = 150
-lower = 50
-
-=======
 # no limit necessary
->>>>>>> 76b38f8d
 
 [[Datatype]]
 name = "Ambient_temp"
 id = 0x224
-<<<<<<< HEAD
-upper = 50
-lower = 1
-=======
 # no limit necessary
->>>>>>> 76b38f8d
 
 [[Datatype]]
 name = "Temp_EMS_1"
 id = 0x222
-<<<<<<< HEAD
-upper = 60
-lower = 1
-=======
-upper = 10000 # (e-2) degrees
->>>>>>> 76b38f8d
+upper = 10000 # (e-2) degrees
 
 [[Datatype]]
 name = "Temp_EMS_2"
 id = 0x223
-<<<<<<< HEAD
-upper = 60
-lower = 1
-
-=======
-upper = 10000 # (e-2) degrees
->>>>>>> 76b38f8d
+upper = 10000 # (e-2) degrees
 
 [[Datatype]]
 name = "Temp_EMS_3"
 id = 0x225
-<<<<<<< HEAD
-upper = 60
-lower = 1
-=======
-upper = 10000 # (e-2) degrees
->>>>>>> 76b38f8d
+upper = 10000 # (e-2) degrees
 
 [[Datatype]]
 name = "Temp_EMS_4"
 id = 0x226
-<<<<<<< HEAD
-upper = 60
-lower = 1
-=======
-upper = 10000 # (e-2) degrees
->>>>>>> 76b38f8d
+upper = 10000 # (e-2) degrees
 
 [[Datatype]]
 name = "SingleCellVoltageHigh_1"
@@ -788,24 +709,14 @@
 [[Datatype]]
 name = "LowPressureSensor"
 id = 0x127
-<<<<<<< HEAD
-upper = 250
-lower = 1
-=======
 # lower = 40 #bar
 # upper = 52 #bar
->>>>>>> 76b38f8d
 
 [[Datatype]]
 name = "HighPressureSensor"
 id = 0x128
-<<<<<<< HEAD
-upper = 250
-lower = 1
-=======
 # lower = 80 #bar
 # upper = 180 #bar
->>>>>>> 76b38f8d
 
 
 # SJOERD LEVITATION DATATYPES
